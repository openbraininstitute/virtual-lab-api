.PHONY: init

SHELL := /bin/bash

SERVICE_NAME=virtual-lab-manager

define HELPTEXT
	Usage: make COMMAND
	commands for managing the project
	
	Commands:
		dev			Run development api server.
		init		Run project with .env.local file (for local development)
		init-ci		Run project without env file (for CI/CD environments)
		kill		Kill project containers (with .env.local)
		kill-ci		Kill project containers (without env file)
		build		Build docker image
		format          Check formatting of files and fixes any formatting issues
		format-check    Only check formatting of files but do not modify them to fix formatting issues 
		lint            Fix linting issues in files, if any
		lint-check      Check linting issues in files but do not modify them to fix linting issues
		style-check     Run formatting, and linting
		type-check      Run static type checks
		test            Run tests
		init-db         Create & seed db tables
		check-db-schema Checks if db schema change requires a migration. Note: Not all changes can be checked here.

endef
export HELPTEXT

define load_env
	# all the variables in the included file must be prefixed with export
	$(eval ENV_FILE := .env.$(1))
	@echo "Loading env from $(ENV_FILE)"
	$(eval include $(ENV_FILE))
endef

help:
	@echo "$$HELPTEXT"

dev:
	poetry run uvicorn virtual_labs.api:app --reload

init:
	./dev-init.sh --env-file ./.env.local

init-ci:
	./dev-init.sh

kill: 
	docker compose --env-file ./.env.local -f docker-compose.yml -p vlm-project down --remove-orphans --volumes

kill-ci:
	docker compose -f docker-compose.ci.yml -p vlm-project down --remove-orphans --volumes

build:
	docker build -t $(SERVICE_NAME) . --platform=linux/amd64

format:
	poetry run ruff format

format-check:
	poetry run ruff format --check

lint:
	poetry run ruff check --fix

lint-check:
	poetry run ruff check

style-check:
	poetry run pre-commit run --all-files --config ./.pre-commit-config-ci.yaml

type-check:
	poetry run mypy . --strict

test:
	poetry run populate-tiers --test
	poetry run pytest --cov=virtual_labs --cov-report=xml --cov-report=html

init-db:
	poetry run alembic upgrade head

check-db-schema:
	poetry run alembic check

migration: MESSAGE ?= vlm migration
migration:  ## Create or update the alembic migration
	@$(call load_env,local)
	poetry run alembic upgrade head
<<<<<<< HEAD
	poetry run alembic revision --autogenerate -m "$(MESSAGE)"

tiers:
	poetry run populate-tiers
=======
	poetry run alembic revision --autogenerate -m "$(MESSAGE)"
>>>>>>> 85205bd3
<|MERGE_RESOLUTION|>--- conflicted
+++ resolved
@@ -88,11 +88,7 @@
 migration:  ## Create or update the alembic migration
 	@$(call load_env,local)
 	poetry run alembic upgrade head
-<<<<<<< HEAD
 	poetry run alembic revision --autogenerate -m "$(MESSAGE)"
 
 tiers:
-	poetry run populate-tiers
-=======
-	poetry run alembic revision --autogenerate -m "$(MESSAGE)"
->>>>>>> 85205bd3
+	poetry run populate-tiers