--- conflicted
+++ resolved
@@ -260,7 +260,6 @@
             if payment.status == PaymentStatus.SUCCEEDED:
                 payment.payment_date = datetime.now()
 
-<<<<<<< HEAD
                 credits_amount = await self.credit_converter.currency_to_credits(
                     amount,
                     payment.currency,
@@ -270,10 +269,8 @@
                     await accounting_service.top_up_virtual_lab_budget(
                         subscription.virtual_lab_id, float(credits_amount)
                     )
-=======
             # mark as standalone payment
             payment.standalone = True
->>>>>>> cbd15e6e
 
             # for standalone payments, use current time for period dates
             current_time = datetime.now()
