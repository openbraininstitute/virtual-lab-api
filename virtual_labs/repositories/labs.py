--- conflicted
+++ resolved
@@ -336,8 +336,4 @@
         )
     )
     result = (await db.execute(statement=query)).unique().scalars().all()
-<<<<<<< HEAD
-
-=======
->>>>>>> 85205bd3
     return list(result)