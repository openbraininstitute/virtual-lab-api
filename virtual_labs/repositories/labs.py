--- conflicted
+++ resolved
@@ -338,8 +338,4 @@
         )
     )
     result = (await db.execute(statement=query)).unique().scalars().all()
-<<<<<<< HEAD
-
-=======
->>>>>>> 8d24a679
     return list(result)