import asyncio
from http import HTTPStatus as status
from typing import List, Tuple
from uuid import uuid4

from fastapi.responses import Response
from keycloak import KeycloakError  # type: ignore
from loguru import logger
from pydantic import UUID4
from sqlalchemy.exc import IntegrityError, NoResultFound, SQLAlchemyError
from sqlalchemy.ext.asyncio import AsyncSession

from virtual_labs.core.exceptions.api_error import VliError, VliErrorCode
from virtual_labs.core.exceptions.nexus_error import NexusError
from virtual_labs.core.response.api_response import VliResponse
from virtual_labs.core.types import UserRoleEnum
from virtual_labs.domain.project import (
    EmailFailure,
    ProjectCreationBody,
    ProjectVlOut,
)
from virtual_labs.external.nexus.project_instance import instantiate_nexus_project
from virtual_labs.infrastructure.kc.models import AuthUser
from virtual_labs.infrastructure.settings import settings
from virtual_labs.repositories.group_repo import (
    GroupMutationRepository,
)
from virtual_labs.repositories.labs import get_undeleted_virtual_lab
from virtual_labs.repositories.project_repo import (
    ProjectMutationRepository,
    ProjectQueryRepository,
)
from virtual_labs.repositories.user_repo import (
    UserMutationRepository,
)
from virtual_labs.services.attach_user_groups import (
    get_project_and_vl_groups,
    manage_user_groups,
    send_project_emails,
)
from virtual_labs.shared.utils.auth import get_user_id_from_auth, get_user_metadata
from virtual_labs.usecases import accounting as accounting_cases


async def create_new_project_use_case(
    session: AsyncSession,
    *,
    virtual_lab_id: UUID4,
    payload: ProjectCreationBody,
    auth: Tuple[AuthUser, str],
) -> Response:
    pmr = ProjectMutationRepository(session)
    pqr = ProjectQueryRepository(session)
    gmr = GroupMutationRepository()
    umr = UserMutationRepository()

    project_id: UUID4 = uuid4()
    user_id = get_user_id_from_auth(auth)

    user_projects_count = await pqr.get_owned_projects_count(user_id=user_id)
    if user_projects_count >= settings.MAX_PROJECTS_NUMBER:
        raise VliError(
            error_code=VliErrorCode.LIMIT_EXCEEDED,
            http_status_code=status.BAD_REQUEST,
            message="You have reached the maximum limit of 20 projects",
        )
<<<<<<< HEAD

    # Check if user has reached the projects limit
    user_projects_count = await pqr.get_owned_projects_count(user_id=user_id)
    if user_projects_count >= settings.MAX_PROJECTS_NUMBER:
        raise VliError(
            error_code=VliErrorCode.LIMIT_EXCEEDED,
            http_status_code=status.BAD_REQUEST,
            message="You have reached the maximum limit of 20 projects",
        )
=======
>>>>>>> ae663181

    try:
        vlab = await get_undeleted_virtual_lab(session, virtual_lab_id)
        if bool(
            await pqr.check_project_exists_by_name_per_vlab(
                vlab_id=virtual_lab_id,
                query_term=payload.name,
            )
        ):
            raise

    except NoResultFound:
        raise VliError(
            error_code=VliErrorCode.ENTITY_NOT_FOUND,
            http_status_code=status.BAD_REQUEST,
            message="Virtual lab not found",
        )
    except Exception as ex:
        logger.error(
            f"Error during retrieving the Virtual lab or Project with same name exist ({ex})"
        )
        raise VliError(
            error_code=VliErrorCode.ENTITY_ALREADY_EXISTS,
            http_status_code=status.BAD_REQUEST,
            message="Another project with the same name already exists",
        )

    try:
        admin_group, member_group = await asyncio.gather(
            gmr.a_create_project_group(
                virtual_lab_id=virtual_lab_id,
                project_id=project_id,
                payload=payload,
                role=UserRoleEnum.admin,
            ),
            gmr.a_create_project_group(
                virtual_lab_id=virtual_lab_id,
                project_id=project_id,
                payload=payload,
                role=UserRoleEnum.member,
            ),
        )

        assert admin_group is not None
        assert member_group is not None

        await umr.a_attach_user_to_group(
            user_id=user_id,
            group_id=admin_group["id"],
        )

    except AssertionError:
        raise VliError(
            error_code=VliErrorCode.EXTERNAL_SERVICE_ERROR,
            http_status_code=status.BAD_REQUEST,
            message="Admin/Member group_id failed to be generated",
        )
    except KeycloakError as ex:
        logger.error(f"Error during creating/attaching to group in KC: ({ex})")
        raise VliError(
            error_code=ex.response_code or VliErrorCode.EXTERNAL_SERVICE_ERROR,
            http_status_code=status.BAD_REQUEST,
            message="KC Group creation/attaching failed",
        )
    except Exception as ex:
        logger.error(f"Error during creating/attaching to group in KC: ({ex})")
        raise VliError(
            error_code=VliErrorCode.EXTERNAL_SERVICE_ERROR,
            http_status_code=status.BAD_REQUEST,
            message="KC Group creation/attaching failed",
        )

    try:
        nexus_project_id = await instantiate_nexus_project(
            virtual_lab_id=virtual_lab_id,
            project_id=project_id,
            description=payload.description,
            admin_group_name=admin_group["name"],
            member_group_name=member_group["name"],
            auth=auth,
        )
    except NexusError as ex:
        logger.error(f"Error during creating project instance due nexus error ({ex})")
        gmr.delete_group(group_id=admin_group["id"])
        gmr.delete_group(group_id=member_group["id"])

        raise VliError(
            error_code=VliErrorCode.EXTERNAL_SERVICE_ERROR,
            http_status_code=status.BAD_GATEWAY,
            message="Nexus Project creation failed",
            details=ex.type,
        )

    if settings.ACCOUNTING_BASE_URL is not None:
        try:
            await accounting_cases.create_project_account(
                virtual_lab_id=virtual_lab_id,
                project_id=project_id,
                name=payload.name,
            )
        except Exception as ex:
            logger.error(f"Error when creating project account {ex}")
            raise VliError(
                error_code=VliErrorCode.EXTERNAL_SERVICE_ERROR,
                http_status_code=status.BAD_GATEWAY,
                message="Project account creation failed",
            )
    total_added_users = 0
    email_failures: List[EmailFailure] = []
    error_adding_users = None

    try:
        project = await pmr.create_new_project(
            id=project_id,
            payload=payload,
            virtual_lab_id=virtual_lab_id,
            nexus_project_id=nexus_project_id,
            admin_group_id=admin_group["id"],
            member_group_id=member_group["id"],
            owner_id=user_id,
        )
        try:
            if payload.include_members:
                inviter = get_user_metadata(auth_user=auth[0])
                inviter_name = (
                    inviter["full_name"]
                    if inviter["full_name"]
                    else inviter["username"]
                )
                await session.refresh(vlab)
                (
                    unique_users_map,
                    project_admin_group_id,
                    project_member_group_id,
                    existing_proj_admin_ids,
                    existing_proj_member_ids,
                ) = await get_project_and_vl_groups(
                    project=project,
                    virtual_lab=vlab,
                    users=payload.include_members,
                )
                (added_users, _, _, user_to_email_map) = await manage_user_groups(
                    users_map=unique_users_map,
                    project_admin_group_id=project_admin_group_id,
                    project_member_group_id=project_member_group_id,
                    existing_proj_admin_ids=existing_proj_admin_ids,
                    existing_proj_member_ids=existing_proj_member_ids,
                    project_id=UUID4(str(project.id)),
                )
                total_added_users = len(added_users)
                if user_to_email_map:
                    email_failures = await send_project_emails(
                        user_to_email_map=user_to_email_map,
                        project_id=project_id,
                        project_name=str(project.name),
                        virtual_lab_id=virtual_lab_id,
                        virtual_lab_name=str(vlab.name),
                        inviter_name=inviter_name,
                    )
        except Exception as ex:
            logger.error(f"Error during attaching users to project {project_id} ({ex})")
            error_adding_users = str(ex.__str__())
    except IntegrityError:
        raise VliError(
            error_code=VliErrorCode.ENTITY_ALREADY_EXISTS,
            http_status_code=status.BAD_REQUEST,
            message="Project already exists",
        )
    except SQLAlchemyError as ex:
        logger.exception(f"Database error creating new project: {ex}")
        raise VliError(
            error_code=VliErrorCode.DATABASE_ERROR,
            http_status_code=status.BAD_REQUEST,
            message="Project creation failed",
        )
    except Exception as ex:
        logger.error(f"Error during creating new project ({ex})")
        raise VliError(
            error_code=VliErrorCode.SERVER_ERROR,
            http_status_code=status.INTERNAL_SERVER_ERROR,
            message="Error during creating a new project",
        )
    else:
        project_out = ProjectVlOut.model_validate(project)
        project_out.user_count = total_added_users + 1
        return VliResponse.new(
            message="Project created successfully",
            data={
                "project": project_out,
                "virtual_lab_id": virtual_lab_id,
                "failed_invites": email_failures,
                "error_adding_users": error_adding_users,
            },
        )<|MERGE_RESOLUTION|>--- conflicted
+++ resolved
@@ -64,18 +64,6 @@
             http_status_code=status.BAD_REQUEST,
             message="You have reached the maximum limit of 20 projects",
         )
-<<<<<<< HEAD
-
-    # Check if user has reached the projects limit
-    user_projects_count = await pqr.get_owned_projects_count(user_id=user_id)
-    if user_projects_count >= settings.MAX_PROJECTS_NUMBER:
-        raise VliError(
-            error_code=VliErrorCode.LIMIT_EXCEEDED,
-            http_status_code=status.BAD_REQUEST,
-            message="You have reached the maximum limit of 20 projects",
-        )
-=======
->>>>>>> ae663181
 
     try:
         vlab = await get_undeleted_virtual_lab(session, virtual_lab_id)
