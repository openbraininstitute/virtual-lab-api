--- conflicted
+++ resolved
@@ -72,10 +72,6 @@
             invite = await invite_mutation_repo.add_lab_invite(
                 virtual_lab_id=lab_id,
                 inviter_id=inviter_id,
-<<<<<<< HEAD
-                # Invitee details
-=======
->>>>>>> ae663181
                 invitee_role=invite_details.role,
                 invitee_email=invite_details.email,
             )
